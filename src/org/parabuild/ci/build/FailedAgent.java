/*
 * Parabuild CI licenses this file to You under the LGPL 2.1
 * (the "License"); you may not use this file except in compliance
 * with the License.  You may obtain a copy of the License at
 *
 *      https://www.gnu.org/licenses/lgpl-3.0.txt
 *
 * Unless required by applicable law or agreed to in writing, software
 * distributed under the License is distributed on an "AS IS" BASIS,
 * WITHOUT WARRANTIES OR CONDITIONS OF ANY KIND, either express or implied.
 * See the License for the specific language governing permissions and
 * limitations under the License.
 */
package org.parabuild.ci.build;

import org.parabuild.ci.common.StringUtils;
import org.parabuild.ci.configuration.AgentHost;
import org.parabuild.ci.process.TailBufferSize;
import org.parabuild.ci.remote.Agent;
import org.parabuild.ci.remote.services.ModifiedFileList;
import org.parabuild.ci.remote.services.RemoteFileDescriptor;
import org.parabuild.ci.services.TailUpdate;

import java.io.File;
import java.io.IOException;
import java.util.Locale;
import java.util.Map;

/**
 * FailedAgent
 * <p/>
 *
 * @author Slava Imeshev
 * @since Feb 23, 2009 6:04:41 PM
 */
final class FailedAgent implements Agent {

  private final IOException exception;


  public FailedAgent(final IOException e) {
    exception = e;
  }


  public boolean emptyCheckoutDir() throws IOException {
    throw exception;
  }


  public boolean deleteCheckoutDir() throws IOException {
    throw exception;
  }


  public boolean checkoutDirIsEmpty() throws IOException {
    throw exception;
  }


  public boolean checkoutDirExists() throws IOException {
    throw exception;
  }


  public boolean commandIsAvailable(final String command) throws IOException {
    throw exception;
  }


  public String getCheckoutDirName() throws IOException {
    throw exception;
  }


  public boolean fileRelativeToCheckoutDirExists(final String relativePath) throws IOException {
    throw exception;
  }


  public void createBuildDirs() throws IOException {
    throw exception;
  }


  public boolean deleteFileUnderCheckoutDir(final String path) throws IOException {
    throw exception;
  }


  public boolean logDirIsEmpty() throws IOException {
    throw exception;

  }


  public boolean passwordDirIsEmpty() throws IOException {
    throw exception;

  }


  public boolean emptyLogDir() throws IOException {
    throw exception;

  }


  public boolean dirRelativeToCheckoutDirIsEmpty(final String relativePath) throws IOException {
    throw exception;

  }


  public boolean absolutePathExists(final String absolutePath) throws IOException {
    throw exception;

  }


  public boolean emptyPasswordDir() throws IOException {
    throw exception;

  }


  public boolean relativeTempPathExists(final String relativePathInTempDirectory) throws IOException {
    throw exception;

  }


  public boolean isWindows() throws IOException {
    throw exception;

  }


  public boolean isUnix() throws IOException {
    throw exception;

  }


  public int systemType() throws IOException {
    throw exception;
  }


  public int execute(final int executorHandle, final String relativeDirectoryToExecuteIn, final String command, final Map environment, final TailBufferSize tailBufferSize, final File stdoutFile, final File stderrFile, final File mergedFile) throws IOException {
    throw exception;
  }


  public String createTempFile(final String prefix, final String suffix, final String content) throws IOException {
    throw exception;
  }


  public boolean deleteTempFile(final String name) throws IOException {
    throw exception;

  }


  public boolean deleteTempFileHard(final String tempFileName) {
<<<<<<< HEAD
    throw wrap(exception);
  }


  private static IllegalStateException wrap(final IOException exception) {
    return new IllegalStateException(StringUtils.toString(exception), exception);
=======
    throw new IllegalStateException(StringUtils.toString(exception), exception);
>>>>>>> 028f7808
  }


  public String getTempDirName() throws IOException {
    throw exception;
  }


  public int getActiveBuildID() {
    throw new IllegalStateException(StringUtils.toString(exception), exception);
  }


  public String cygwinWindowsPathToUnix(final String path) throws IOException {
    throw exception;
  }


  public String getCheckoutDirHome() throws IOException {
    throw exception;
  }


  public boolean pathIsFile(final String file) throws IOException {
    throw exception;
  }


  public boolean pathIsDirectory(final String path) throws IOException {
    throw exception;

  }


  public void readFile(final String path, final File readInTo) throws IOException {
    throw exception;
  }


  public void getDirectory(final String path, final File readInTo) throws IOException {
    throw exception;
  }


  public String[] listFilesInDirectory(final String path, final String extension) throws IOException {
    throw exception;
  }


  public String getFileName(final String absolutePath) throws IOException {
    throw exception;
  }


  public String getSystemProperty(final String propertyName) throws IOException {
    throw exception;
  }


  public String getEnvVariable(final String varName) throws IOException {
    throw exception;
  }


  public String pathSeparator() throws IOException {
    throw exception;
  }


  public void createFile(final String absoluteFile, final String content) throws IOException {
    throw exception;
  }


  public boolean mkdirs(final String absolutePath) throws IOException {
    throw exception;

  }


  public Locale defaultLocale() throws IOException {
    throw exception;
  }


  public RemoteFileDescriptor getFileDescriptor(final String absolutePath) throws IOException {
    throw exception;
  }


  public String makeStepScriptPath(final int sequenceID) throws IOException {
    throw exception;
  }


  public String fixCRLF(final String stringToFix) throws IOException {
    throw exception;
  }


  public boolean deleteBuildFiles() throws IOException {
    throw exception;

  }


  public AgentHost getHost() {
    throw new IllegalStateException(StringUtils.toString(exception), exception);
  }


  public long currentTimeMillis() throws IOException {
    throw exception;
  }


  public ModifiedFileList getModifiedFiles(final String path, final long timeSinceMillis, final int maximumNumberOfFiles) throws IOException {
    throw exception;
  }


  public boolean deleteFileHard(final String path) {
    throw new IllegalStateException(StringUtils.toString(exception), exception);
  }


  public boolean emptyScriptDir() throws IOException {
    throw exception;
  }


  public boolean scriptDirIsEmpty() throws IOException {
    throw exception;
  }


  public String getLocalHostName() throws IOException {
    throw exception;
  }


  public int createCommandHandle() throws IOException {
    throw exception;
  }


  public TailUpdate getTailUpdate(final int commandHandle, final long sinceServerTimeMs) throws IOException {
    throw exception;
  }


  public String getSystemWorkingDirName() throws IOException {
    throw exception;
  }


  public String separator() throws IOException {
    throw exception;
  }
}<|MERGE_RESOLUTION|>--- conflicted
+++ resolved
@@ -164,16 +164,7 @@
 
 
   public boolean deleteTempFileHard(final String tempFileName) {
-<<<<<<< HEAD
-    throw wrap(exception);
-  }
-
-
-  private static IllegalStateException wrap(final IOException exception) {
-    return new IllegalStateException(StringUtils.toString(exception), exception);
-=======
     throw new IllegalStateException(StringUtils.toString(exception), exception);
->>>>>>> 028f7808
   }
 
 
