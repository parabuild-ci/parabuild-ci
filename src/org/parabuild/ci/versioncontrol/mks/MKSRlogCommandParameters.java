--- conflicted
+++ resolved
@@ -13,17 +13,13 @@
  */
 package org.parabuild.ci.versioncontrol.mks;
 
-<<<<<<< HEAD
-import java.util.*;
-=======
 import java.util.Date;
->>>>>>> 68accd97
 
 /**
  * Parameters for MKS's rlog command.
  *
- * @see MKSCommandParameters
- * @see MKSRlogCommand
+ * @see org.parabuild.ci.versioncontrol.mks.MKSCommandParameters
+ * @see org.parabuild.ci.versioncontrol.mks.MKSRlogCommand
  */
 public class MKSRlogCommandParameters extends MKSCommandParameters {
 
